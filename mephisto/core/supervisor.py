#!/usr/bin/env python3

# Copyright (c) Facebook, Inc. and its affiliates.
# This source code is licensed under the MIT license found in the
# LICENSE file in the root directory of this source tree.


import logging
import threading
from queue import PriorityQueue, Empty
import time
from mephisto.data_model.packet import (
    Packet,
    PACKET_TYPE_ALIVE,
    PACKET_TYPE_AGENT_ACTION,
    PACKET_TYPE_NEW_AGENT,
    PACKET_TYPE_NEW_WORKER,
    PACKET_TYPE_REQUEST_AGENT_STATUS,
    PACKET_TYPE_RETURN_AGENT_STATUS,
    PACKET_TYPE_INIT_DATA,
    PACKET_TYPE_GET_INIT_DATA,
    PACKET_TYPE_PROVIDER_DETAILS,
    PACKET_TYPE_SUBMIT_ONBOARDING,
    PACKET_TYPE_REQUEST_ACTION,
    PACKET_TYPE_UPDATE_AGENT_STATUS,
)
from mephisto.data_model.worker import Worker
from mephisto.data_model.blueprint import OnboardingRequired, AgentState
from mephisto.core.utils import get_crowd_provider_from_type
from mephisto.server.channels.channel import Channel, STATUS_CHECK_TIME

from recordclass import RecordClass

from typing import Dict, Optional, List, Any, TYPE_CHECKING

if TYPE_CHECKING:
    from mephisto.data_model.agent import Agent, Unit
    from mephisto.data_model.assignment import Assignment
    from mephisto.data_model.database import MephistoDB
    from mephisto.data_model.task import TaskRun
    from mephisto.data_model.blueprint import TaskRunner
    from mephisto.data_model.crowd_provider import CrowdProvider
    from mephisto.data_model.architect import Architect

# This class manages communications between the server
# and workers, ensures that their status is properly tracked,
# and also provides some helping utility functions for
# groups of workers or worker/agent compatibility.

# Mostly, the supervisor oversees the communications 
# between jobs and workers over the channels

STATUS_TO_TEXT_MAP = {
    AgentState.STATUS_EXPIRED: "This task is no longer available to be completed. "
    "Please return it and try a different task",
    AgentState.STATUS_TIMEOUT: "You took to long to respond to this task, and have timed out. "
    "The task is no longer available, please return it.",
    AgentState.STATUS_DISCONNECT: "You have disconnected from our server during the duration of the task. "
    "If you have done substantial work, please reach out to see if we can recover it. ",
    AgentState.STATUS_PARTNER_DISCONNECT: "One of your partners has disconnected while working on this task. We won't penalize "
    "you for them leaving, so please submit this task as is.",
}

SYSTEM_CHANNEL_ID = "mephisto"  # TODO pull from somewhere
START_DEATH_TIME = 10

# State storage
class Job(RecordClass):
    architect: "Architect"
    task_runner: "TaskRunner"
    provider: "CrowdProvider"
    registered_channel_ids: List[str]


class ChannelInfo(RecordClass):
    channel_id: str
    job: "Job"
    channel: Channel


class AgentInfo(RecordClass):
    agent: "Agent"
    used_channel_id: str
    assignment_thread: Optional[threading.Thread] = None


class Supervisor:
    def __init__(self, db: "MephistoDB"):
        self.db = db
        # Tracked state
        self.agents: Dict[str, AgentInfo] = {}
        self.agents_by_registration_id: Dict[str, AgentInfo] = {}
        self.channels: Dict[str, ChannelInfo] = {}

        # Agent status handling
        self.last_status_check = time.time()

        # Message handling
        self.message_queue: List[Packet] = []
        self.sending_thread: Optional[threading.Thread] = None

    def register_job(
        self,
        architect: "Architect",
        task_runner: "TaskRunner",
        provider: "CrowdProvider",
    ):
        def on_channel_open(channel_id: str):
            channel_info = self.channels[channel_id]
            self._send_alive(channel_info)

        def on_catastrophic_disconnect(channel_id):
            # TODO Catastrophic disconnect needs to trigger cleanup
            print(f"Channel {channel_id} called on_catastrophic_disconnect")

        def on_message(channel_id: str, packet: Packet):
            """Incoming message handler defers to the internal handler
            """
            try:
                channel_info = self.channels[channel_id]
                self._on_message(packet, channel_info)
            except Exception as e:
                # TODO better error handling about failed messages
                import traceback

                traceback.print_exc()
                print(repr(e))
                raise

        task_run = task_runner.task_run
        channels = architect.get_channels(
            on_channel_open, on_catastrophic_disconnect, on_message
        )
        job = Job(
            architect=architect,
            task_runner=task_runner,
            provider=provider,
            registered_channel_ids=[],
        )
        for channel in channels:
            channel_id = self.register_channel(channel, job)
            job.registered_channel_ids.append(channel_id)
        return job

    def register_channel(self, channel: Channel, job: "Job") -> str:
        """Register the channel to the specific job"""
        channel_id = channel.channel_id

        channel_info = ChannelInfo(channel_id=channel_id, channel=channel, job=job)
        self.channels[channel_id] = channel_info

        channel.open()
        self._send_alive(channel_info)
        start_time = time.time()
        while not channel.is_alive():
            if time.time() - start_time > START_DEATH_TIME:
                # TODO better handle failing to connect with a channel
                self.channels[channel_id].close()
                raise ConnectionRefusedError(  # noqa F821 we only support py3
                    "Was not able to establish a connection with the server, "
                    "please try to run again. If that fails,"
                    "please ensure that your local device has the correct SSL "
                    "certs installed."
                )
            try:
                self._send_alive(channel_info)
            except Exception:
                pass
            time.sleep(0.3)
        return channel_id

    def close_channel(self, channel_id: str):
        """Close the given channel by id"""
        self.channels[channel_id].channel.close()
        del self.channels[channel_id]

    def shutdown_job(self, job: Job):
        """Close any channels related to a job"""
        job_channels = job.registered_channel_ids
        for channel_id in job_channels:
            self.close_channel(channel_id)

    def shutdown(self):
        """Close all of the channels, join threads"""
        channels_to_close = list(self.channels.keys())
        for channel_id in channels_to_close:
            self.close_channel(channel_id)
        if self.sending_thread is not None:
            self.sending_thread.join()

    def _send_alive(self, channel_info: ChannelInfo) -> bool:
        print("sending alive")
        return channel_info.channel.send(
            Packet(
                packet_type=PACKET_TYPE_ALIVE,
                sender_id=SYSTEM_CHANNEL_ID,
                receiver_id=channel_info.channel_id,
            ),
        )

    def _on_act(self, packet: Packet, channel_info: ChannelInfo):
        """Handle an action as sent from an agent"""
        agent = self.agents[packet.sender_id].agent

        # If the packet is_submit, and has files, we need to
        # process downloading those files first
        if packet.data.get("MEPHISTO_is_submit") is True:
            data_files = packet.data.get("files")
            if data_files is not None:
                save_dir = agent.get_data_dir()
                architect = channel_info.job.architect
                for f_obj in data_files:
                    architect.download_file(f_obj["filename"], save_dir)

        agent.pending_actions.append(packet)
        agent.has_action.set()

    def _register_worker(self, packet: Packet, channel_info: ChannelInfo):
        """Process a worker registration packet to register a worker"""
        crowd_data = packet.data["provider_data"]
        crowd_provider = channel_info.job.provider
        worker_name = crowd_data["worker_name"]
        workers = self.db.find_workers(worker_name=worker_name)
        if len(workers) == 0:
            # TODO get rid of sandbox designation
            workers = self.db.find_workers(worker_name=worker_name + "_sandbox")
        if len(workers) == 0:
            worker = crowd_provider.WorkerClass.new_from_provider_data(
                self.db, crowd_data
            )
        else:
            worker = workers[0]
        # TODO any sort of processing to see if this worker is blocked from the provider side?
        self.message_queue.append(
            Packet(
                packet_type=PACKET_TYPE_PROVIDER_DETAILS,
                sender_id=SYSTEM_CHANNEL_ID,
                receiver_id=channel_info.channel_id,
                data={
                    "request_id": packet.data["request_id"],
                    "worker_id": worker.db_id,
                },
            )
        )

    def _launch_and_run_assignment(
        self,
        assignment: "Assignment",
        agent_infos: List["AgentInfo"],
        task_runner: "TaskRunner",
    ):
        """Launch a thread to supervise the completion of an assignment"""
        try:
            tracked_agents = [a.agent for a in agent_infos]
            task_runner.launch_assignment(assignment, tracked_agents)
            for agent_info in agent_infos:
                self._mark_agent_done(agent_info)
            # Wait for agents to be complete
            for agent_info in agent_infos:
                agent = agent_info.agent
                if not agent.did_submit.is_set():
                    # Wait for a submit to occur
                    # TODO make submit timeout configurable
                    agent.has_action.wait(timeout=300)
                    agent.act()
                agent.mark_done()
        except Exception as e:
            import traceback

            traceback.print_exc()
            # TODO handle runtime exceptions for assignments
            task_runner.cleanup_assignment(assignment)

    def _launch_and_run_unit(
        self, unit: "Unit", agent_info: "AgentInfo", task_runner: "TaskRunner"
    ):
        """Launch a thread to supervise the completion of an assignment"""
        try:
            agent = agent_info.agent
            task_runner.launch_unit(unit, agent)
            self._mark_agent_done(agent_info)
            if not agent.did_submit.is_set():
                # Wait for a submit to occur
                # TODO make submit timeout configurable
                agent.has_action.wait(timeout=300)
                agent.act()
            agent.mark_done()
        except Exception as e:
            import traceback

            traceback.print_exc()
            # TODO handle runtime exceptions for assignments
            task_runner.cleanup_unit(unit)

    def _assign_unit_to_agent(
        self, packet: Packet, channel_info: ChannelInfo, units: List["Unit"]
    ):
        """Handle creating an agent for the specific worker to register an agent"""
        crowd_data = packet.data["provider_data"]
        task_run = channel_info.job.task_runner.task_run
        crowd_provider = channel_info.job.provider
        worker_id = crowd_data["worker_id"]
        worker = Worker(self.db, worker_id)

        reserved_unit = None
        while len(units) > 0 and reserved_unit is None:
            unit = units.pop(0)
            reserved_unit = task_run.reserve_unit(unit)
        if reserved_unit is None:
            self.message_queue.append(
                Packet(
                    packet_type=PACKET_TYPE_PROVIDER_DETAILS,
                    sender_id=SYSTEM_CHANNEL_ID,
                    receiver_id=channel_info.channel_id,
                    data={"request_id": packet.data["request_id"], "agent_id": None},
                )
            )
        else:
            agent = crowd_provider.AgentClass.new_from_provider_data(
                self.db, worker, unit, crowd_data
            )
            self.message_queue.append(
                Packet(
                    packet_type=PACKET_TYPE_PROVIDER_DETAILS,
                    sender_id=SYSTEM_CHANNEL_ID,
                    receiver_id=channel_info.channel_id,
                    data={
                        "request_id": packet.data["request_id"],
                        "agent_id": agent.db_id,
                    },
                )
            )
            agent_info = AgentInfo(agent=agent, used_channel_id=channel_info.channel_id)
            self.agents[agent.db_id] = agent_info
            self.agents_by_registration_id[
                crowd_data["agent_registration_id"]
            ] = agent_info

            # TODO is this a safe enough place to un-reserve?
            task_run.clear_reservation(unit)

            # Launch individual tasks
            if not channel_info.job.task_runner.is_concurrent:
                unit_thread = threading.Thread(
                    target=self._launch_and_run_unit,
                    args=(unit, agent_info, channel_info.job.task_runner),
                    name=f"Unit-thread-{unit.db_id}",
                )
                agent_info.assignment_thread = unit_thread
                unit_thread.start()
            else:
                # See if the concurrent unit is ready to launch
                assignment = unit.get_assignment()
                agents = assignment.get_agents()
                if None in agents:
                    agent.update_status(AgentState.STATUS_WAITING)
                    return  # need to wait for all agents to be here to launch

                # Launch the backend for this assignment
                agent_infos = [self.agents[a.db_id] for a in agents if a is not None]

                assign_thread = threading.Thread(
                    target=self._launch_and_run_assignment,
                    args=(assignment, agent_infos, channel_info.job.task_runner),
                    name=f"Assignment-thread-{assignment.db_id}",
                )

                for agent_info in agent_infos:
                    agent_info.agent.update_status(AgentState.STATUS_IN_TASK)
                    agent_info.assignment_thread = assign_thread

                assign_thread.start()

    def _register_agent_from_onboarding(self, packet: Packet, channel_info: ChannelInfo):
        """Register an agent that has finished onboarding"""
        task_runner = channel_info.job.task_runner
        task_run = task_runner.task_run
        blueprint = task_run.get_blueprint()
        crowd_data = packet.data["provider_data"]
        worker_id = crowd_data["worker_id"]
        worker = Worker(self.db, worker_id)

        assert (
            isinstance(blueprint, OnboardingRequired) and blueprint.use_onboarding
        ), "Should only be registering from onboarding if onboarding is required and set"
        worker_passed = blueprint.validate_onboarding(
            worker, packet.data["onboard_data"]
        )
        worker.qualify(blueprint.onboarding_qualification_name, int(worker_passed))
        # TODO we should save the onboarding data to be able to review later?

        if not worker_passed:
            # TODO it may be worth investigating launching a dummy task for these
            # instances where a worker has failed onboarding, but the onboarding
            # task still allowed submission of the failed data (no front-end validation)
            # units = [self.dummy_launcher.launch_dummy()]
            # self._assign_unit_to_agent(packet, channel_info, units)
            pass

        # get the list of tentatively valid units
        units = task_run.get_valid_units_for_worker(worker)
<<<<<<< HEAD
        self._assign_unit_to_agent(packet, channel_info, units)
=======
        usable_units = socket_info.job.task_runner.filter_units_for_worker(
            units, worker
        )
        self._assign_unit_to_agent(packet, socket_info, usable_units)
>>>>>>> 6a845b44

    def _register_agent(self, packet: Packet, channel_info: ChannelInfo):
        """Process an agent registration packet to register an agent"""
        # First see if this is a reconnection
        crowd_data = packet.data["provider_data"]
        agent_registration_id = crowd_data["agent_registration_id"]
        if agent_registration_id in self.agents_by_registration_id:
            agent = self.agents_by_registration_id[agent_registration_id].agent
            # Update the source channel, in case it has changed
            self.agents[agent.db_id].used_channel_id = channel_info.channel_id
            self.message_queue.append(
                Packet(
                    packet_type=PACKET_TYPE_PROVIDER_DETAILS,
                    sender_id=SYSTEM_CHANNEL_ID,
                    receiver_id=channel_info.channel_id,
                    data={
                        "request_id": packet.data["request_id"],
                        "agent_id": agent.db_id,
                    },
                )
            )
            return

        # Process a new agent
        task_run = channel_info.job.task_runner.task_run
        worker_id = crowd_data["worker_id"]
        worker = Worker(self.db, worker_id)

        # get the list of tentatively valid units
        # TODO handle any extra qualifications filtering
        units = task_run.get_valid_units_for_worker(worker)
        if len(units) == 0:
            self.message_queue.append(
                Packet(
                    packet_type=PACKET_TYPE_PROVIDER_DETAILS,
                    sender_id=SYSTEM_CHANNEL_ID,
                    receiver_id=channel_info.channel_id,
                    data={"request_id": packet.data["request_id"], "agent_id": None},
                )
            )

        # If there's onboarding, see if this worker has already been disqualified
        worker_id = crowd_data["worker_id"]
        worker = Worker(self.db, worker_id)
        blueprint = task_run.get_blueprint()
        if isinstance(blueprint, OnboardingRequired) and blueprint.use_onboarding:
            if worker.is_disqualified(blueprint.onboarding_qualification_name):
                self.message_queue.append(
                    Packet(
                        packet_type=PACKET_TYPE_PROVIDER_DETAILS,
                        sender_id=SYSTEM_CHANNEL_ID,
                        receiver_id=channel_info.channel_id,
                        data={
                            "request_id": packet.data["request_id"],
                            "agent_id": None,
                        },
                    )
                )
                return
            elif not worker.is_qualified(blueprint.onboarding_qualification_name):
                # Send a packet with onboarding information
                # TODO use the agent id request as the agent_id?
                onboard_data = blueprint.get_onboarding_data()
                self.message_queue.append(
                    Packet(
                        packet_type=PACKET_TYPE_PROVIDER_DETAILS,
                        sender_id=SYSTEM_CHANNEL_ID,
                        receiver_id=channel_info.channel_id,
                        data={
                            "request_id": packet.data["request_id"],
                            "agent_id": "onboarding",
                            "onboard_data": onboard_data,
                        },
                    )
                )
                return

        # Not onboarding, so just register directly
        self._assign_unit_to_agent(packet, channel_info, units)

    def _get_init_data(self, packet, channel_info: ChannelInfo):
        """Get the initialization data for the assigned agent's task"""
        task_runner = channel_info.job.task_runner
        agent_id = packet.data["provider_data"]["agent_id"]
        agent_info = self.agents[agent_id]
        unit_data = task_runner.get_init_data_for_agent(agent_info.agent)

        agent_data_packet = Packet(
            packet_type=PACKET_TYPE_INIT_DATA,
            sender_id=SYSTEM_CHANNEL_ID,
            receiver_id=channel_info.channel_id,
            data={"request_id": packet.data["request_id"], "init_data": unit_data},
        )
        self.message_queue.append(agent_data_packet)

    def _on_message(self, packet: Packet, channel_info: ChannelInfo):
        """Handle incoming messages from the channel"""
        if packet.type == PACKET_TYPE_AGENT_ACTION:
            self._on_act(packet, channel_info)
        elif packet.type == PACKET_TYPE_NEW_AGENT:
            self._register_agent(packet, channel_info)
        elif packet.type == PACKET_TYPE_SUBMIT_ONBOARDING:
            self._register_agent_from_onboarding(packet, channel_info)
        elif packet.type == PACKET_TYPE_NEW_WORKER:
            self._register_worker(packet, channel_info)
        elif packet.type == PACKET_TYPE_GET_INIT_DATA:
            self._get_init_data(packet, channel_info)
        elif packet.type == PACKET_TYPE_RETURN_AGENT_STATUS:
            # Record this status response
            self._handle_updated_agent_status(packet.data)
        else:
            # PACKET_TYPE_REQUEST_AGENT_STATUS, PACKET_TYPE_ALIVE,
            # PACKET_TYPE_INIT_DATA
            raise Exception(f"Unexpected packet type {packet.type}")

    # TODO maybe batching these is better?
    def _try_send_agent_messages(self, agent_info: AgentInfo):
        """Handle sending any possible messages for a specific agent"""
        channel_info = self.channels[agent_info.used_channel_id]
        agent = agent_info.agent
        while len(agent.pending_observations) > 0:
            curr_obs = agent.pending_observations.pop(0)
            did_send = channel_info.channel.send(curr_obs)
            if not did_send:
                print(f"Failed to send packet {curr_obs} to {channel_info}")
                agent.pending_observations.insert(0, curr_obs)
                return  # something up with the channel, try later

    def _send_message_queue(self) -> None:
        """Send all of the messages in the system queue"""
        while len(self.message_queue) > 0:
            curr_obs = self.message_queue.pop(0)
            channel = self.channels[curr_obs.receiver_id].channel
            did_send = channel.send(curr_obs)
            if not did_send:
                print(
                    f"Failed to send packet {curr_obs} to server {curr_obs.receiver_id}"
                )
                self.message_queue.insert(0, curr_obs)
                return  # something up with the channel, try later

    def _send_status_update(self, agent_info: AgentInfo) -> None:
        """
        Handle telling the frontend agent about a change in their
        active status. (Pushing a change in AgentState)
        """
        # TODO call this method on reconnect
        send_packet = Packet(
            packet_type=PACKET_TYPE_UPDATE_AGENT_STATUS,
            sender_id=SYSTEM_CHANNEL_ID,
            receiver_id=agent_info.agent.db_id,
            data={
                "agent_status": agent_info.agent.db_status,
                "done_text": STATUS_TO_TEXT_MAP.get(agent_info.agent.db_status),
            },
        )
        channel_info = self.channels[agent_info.used_channel_id]
        channel_info.channel.send(send_packet)

    def _mark_agent_done(self, agent_info: AgentInfo) -> None:
        """
        Handle marking an agent as done, and telling the frontend agent 
        that they have successfully completed their task.

        If the agent is in a final non-successful status, or already 
        told of partner disconnect, skip
        """
        if agent_info.agent.db_status in AgentState.complete() + [
            AgentState.STATUS_PARTNER_DISCONNECT
        ]:
            return
        send_packet = Packet(
            packet_type=PACKET_TYPE_UPDATE_AGENT_STATUS,
            sender_id=SYSTEM_CHANNEL_ID,
            receiver_id=agent_info.agent.db_id,
            data={
                "agent_status": "completed",
                "done_text": "You have completed this task. Please submit.",
            },
        )
        channel_info = self.channels[agent_info.used_channel_id]
        channel_info.channel.send(send_packet)

    def _handle_updated_agent_status(self, status_map: Dict[str, str]):
        """
        Handle updating the local statuses for agents based on
        the previously reported agent statuses.

        Takes as input a mapping from agent_id to server-side status
        """
        for agent_id, status in status_map.items():
            if status not in AgentState.valid():
                # TODO update with logging
                print(f"Invalid status for agent {agent_id}: {status}")
                continue
            if agent_id not in self.agents:
                # no longer tracking agent
                continue
            agent = self.agents[agent_id].agent
            db_status = agent.get_status()
            if agent.has_updated_status.is_set():
                continue  # Incoming info may be stale if we have new info to send
            if status == AgentState.STATUS_NONE:
                # Stale or reconnect, send a status update
                self._send_status_update(self.agents[agent_id])
                continue
            if status != db_status:
                if db_status in AgentState.complete():
                    print(
                        f"Got updated status {status} when already final: {agent.db_status}"
                    )
                    continue
                agent.update_status(status)
        pass

    def _request_action(self, agent_info: AgentInfo) -> None:
        """
        Request an act from the agent targetted here. If the 
        agent is found by the server, this request will be 
        forwarded.
        """
        send_packet = Packet(
            packet_type=PACKET_TYPE_REQUEST_ACTION,
            sender_id=SYSTEM_CHANNEL_ID,
            receiver_id=agent_info.agent.db_id,
            data={},
        )
        channel_info = self.channels[agent_info.used_channel_id]
        channel_info.channel.send(send_packet)

    def _request_status_update(self) -> None:
        """
        Check last round of statuses, then request
        an update from the server on all agent's current status
        """
        if time.time() - self.last_status_check < STATUS_CHECK_TIME:
            return

        self.last_status_check = time.time()

        for channel_id, channel_info in self.channels.items():
            send_packet = Packet(
                packet_type=PACKET_TYPE_REQUEST_AGENT_STATUS,
                sender_id=SYSTEM_CHANNEL_ID,
                receiver_id=channel_id,
                data={},
            )
            channel_info.channel.send(send_packet)

    def _channel_handling_thread(self) -> None:
        """Thread for handling outgoing messages through the channels"""
        while len(self.channels) > 0:
            for agent_info in self.agents.values():
                if agent_info.agent.wants_action.is_set():
                    self._request_action(agent_info)
                    agent_info.agent.wants_action.clear()
                if agent_info.agent.has_updated_status.is_set():
                    self._send_status_update(agent_info)
                    agent_info.agent.has_updated_status.clear()
                self._try_send_agent_messages(agent_info)
            self._send_message_queue()
            self._request_status_update()
            # TODO is there a way we can trigger this when
            # agents observe instead?
            time.sleep(0.1)

    def launch_sending_thread(self) -> None:
        """Launch the sending thread for this supervisor"""
        self.sending_thread = threading.Thread(
            target=self._channel_handling_thread, name=f"channel-sending-thread"
        )
        self.sending_thread.start()<|MERGE_RESOLUTION|>--- conflicted
+++ resolved
@@ -399,14 +399,10 @@
 
         # get the list of tentatively valid units
         units = task_run.get_valid_units_for_worker(worker)
-<<<<<<< HEAD
-        self._assign_unit_to_agent(packet, channel_info, units)
-=======
         usable_units = socket_info.job.task_runner.filter_units_for_worker(
             units, worker
         )
-        self._assign_unit_to_agent(packet, socket_info, usable_units)
->>>>>>> 6a845b44
+        self._assign_unit_to_agent(packet, channel_info, usable_units)
 
     def _register_agent(self, packet: Packet, channel_info: ChannelInfo):
         """Process an agent registration packet to register an agent"""
