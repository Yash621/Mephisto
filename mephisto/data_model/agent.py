--- conflicted
+++ resolved
@@ -12,14 +12,10 @@
 from abc import ABC, abstractmethod, abstractstaticmethod
 from mephisto.abstractions.blueprint import AgentState
 from mephisto.data_model.worker import Worker
-<<<<<<< HEAD
 from mephisto.data_model.db_backed_meta import (
     MephistoDBBackedABCMeta,
     MephistoDataModelComponentMixin,
 )
-=======
-from mephisto.data_model.db_backed_meta import MephistoDBBackedABCMeta
->>>>>>> fc359c74
 from mephisto.data_model.exceptions import (
     AgentReturnedError,
     AgentDisconnectedError,
@@ -42,11 +38,7 @@
 logger = get_logger(name=__name__)
 
 
-<<<<<<< HEAD
 class Agent(MephistoDataModelComponentMixin, metaclass=MephistoDBBackedABCMeta):
-=======
-class Agent(metaclass=MephistoDBBackedABCMeta):
->>>>>>> fc359c74
     """
     This class encompasses a worker as they are working on an individual assignment.
     It maintains details for the current task at hand such as start and end time,
